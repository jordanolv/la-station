--- conflicted
+++ resolved
@@ -3,10 +3,7 @@
 import { StatsService } from '../../stats/stats.service';
 import { GuildService } from '../services/guild.service';
 import { SuggestionsService } from '../../suggestions/suggestions.service';
-<<<<<<< HEAD
-=======
 import { LevelingService } from '@/features/leveling/leveling.service';
->>>>>>> b4adb7b0
 
 export default {
   name: Events.MessageCreate,
